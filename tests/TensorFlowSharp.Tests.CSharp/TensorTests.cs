using System;
using System.Collections.Generic;
using System.Numerics;
using TensorFlow;
using System.Text;
using Xunit;
using Learn.Mnist;

namespace TensorFlowSharp.Tests.CSharp
{
	public class TensorTests
	{
		private static IEnumerable<object []> jaggedData ()
		{
			yield return new object [] {
				new double [][] { new [] { 1.0, 2.0 }, new [] { 3.0, 4.0 } },
				new double [,] { { 1.0, 2.0}, { 3.0, 4.0 } },
				true
			};

			yield return new object [] {
				new double [][] { new [] { 1.0, 2.0 }, new [] { 1.0, 4.0 } },
				new double [,] { { 1.0, 2.0}, { 3.0, 4.0 } },
				false
			};

			yield return new object [] {
				new double [][][] { new [] { new [] { 1.0 }, new[] { 2.0 } }, new [] { new [] { 3.0 }, new [] { 4.0 } } },
				new double [,,] { { { 1.0 }, { 2.0 } }, { { 3.0 }, { 4.0 } } },
				true
			};

			yield return new object [] {
				new double [][][] { new [] { new [] { 1.0 }, new[] { 2.0 } }, new [] { new [] { 1.0 }, new [] { 4.0 } } },
				new double [,,] { { { 1.0 }, { 2.0 } }, { { 3.0 }, { 4.0 } } },
				false
			};
		}


		[Theory]
		[MemberData (nameof (jaggedData))]
		public void Should_MultidimensionalAndJaggedBeEqual (Array jagged, Array multidimensional, bool expected)
		{
			using (var graph = new TFGraph ())
			using (var session = new TFSession (graph)) {
				var tjagged = graph.Const (new TFTensor (jagged));
				var tmultidimensional = graph.Const (new TFTensor (multidimensional));

				TFOutput y = graph.Equal (tjagged, tmultidimensional);
				TFOutput r;
				if (multidimensional.Rank == 2)
					r = graph.All (y, graph.Const (new [] { 0, 1 }));
				else if (multidimensional.Rank == 3)
					r = graph.All (y, graph.Const (new [] { 0, 1, 2 }));
				else
					throw new System.Exception ("If you want to test Ranks > 3 please handle this extra case manually.");

				TFTensor [] result = session.Run (new TFOutput [] { }, new TFTensor [] { }, new [] { r });

				bool actual = (bool)result [0].GetValue ();
				Assert.Equal (expected, actual);
			}
		}

		[Fact]
		public void StringTestWithMultiDimStringTensorAsInputOutput ()
		{
			using (var graph = new TFGraph ())
			using (var session = new TFSession (graph))
			{
				var W = graph.Placeholder (TFDataType.String, new TFShape (-1, 2));
				var identityW = graph.Identity (W);

				var dataW = new string [,] { { "This is fine.", "That's ok." }, { "This is fine.", "That's ok." } };
				var bytes = new byte [2 * 2] [];
				bytes [0] = Encoding.UTF8.GetBytes (dataW [0, 0]);
				bytes [1] = Encoding.UTF8.GetBytes (dataW [0, 1]);
				bytes [2] = Encoding.UTF8.GetBytes (dataW [1, 0]);
				bytes [3] = Encoding.UTF8.GetBytes (dataW [1, 1]);
				var tensorW = TFTensor.CreateString (bytes, new TFShape (2, 2));

				var outputTensor = session.Run (new TFOutput [] { W }, new TFTensor [] { tensorW }, new [] { identityW });

				var outputW = TFTensor.DecodeMultiDimensionString (outputTensor [0]);
				Assert.Equal (dataW [0, 0], Encoding.UTF8.GetString (outputW [0]));
				Assert.Equal (dataW [0, 1], Encoding.UTF8.GetString (outputW [1]));
				Assert.Equal (dataW [1, 0], Encoding.UTF8.GetString (outputW [2]));
				Assert.Equal (dataW [1, 1], Encoding.UTF8.GetString (outputW [3]));
			}
		}

		[Fact]
		public void StringTestWithMultiDimStringTensorAsInputAndScalarStringAsOutput ()
		{
			using (var graph = new TFGraph ())
			using (var session = new TFSession (graph))
			{
				var X = graph.Placeholder (TFDataType.String, new TFShape (-1));
				var delimiter = graph.Const (TFTensor.CreateString (Encoding.UTF8.GetBytes ("/")));
				var indices = graph.Const (0);
				var Y = graph.ReduceJoin (graph.StringSplit (X, delimiter).values, indices, separator: " ");

				var dataX = new string [] { "Thank/you/very/much!.", "I/am/grateful/to/you.", "So/nice/of/you." };
				var bytes = new byte [dataX.Length] [];
				bytes [0] = Encoding.UTF8.GetBytes (dataX [0]);
				bytes [1] = Encoding.UTF8.GetBytes (dataX [1]);
				bytes [2] = Encoding.UTF8.GetBytes (dataX [2]);
				var tensorX = TFTensor.CreateString (bytes, new TFShape (3));

				var outputTensors = session.Run (new TFOutput [] { X }, new TFTensor [] { tensorX }, new [] { Y });

				var outputY = Encoding.UTF8.GetString (TFTensor.DecodeString (outputTensors [0]));
				Assert.Equal (string.Join (" ", dataX).Replace ("/", " "), outputY);
			}
		}

		[Fact (Skip = "Disabled because it requires GPUs and need to set numGPUs to available GPUs on system." +
			" It has been tested on GPU machine with 4 GPUs and it passed there.")]
		public void DevicePlacementTest ()
		{
			using (var graph = new TFGraph ())
			using (var session = new TFSession (graph))
			{
				var X = graph.Placeholder (TFDataType.Float, new TFShape (-1, 784));
				var Y = graph.Placeholder (TFDataType.Float, new TFShape (-1, 10));

				int numGPUs = 4;
				var Xs = graph.Split (graph.Const (0), X, numGPUs);
				var Ys = graph.Split (graph.Const (0), Y, numGPUs);
				var products = new TFOutput [numGPUs];
				for (int i = 0; i < numGPUs; i++)
				{
					using (var device = graph.WithDevice ("/device:GPU:" + i))
					{
						var W = graph.Constant (0.1f, new TFShape (784, 500), TFDataType.Float);
						var b = graph.Constant (0.1f, new TFShape (500), TFDataType.Float);
						products [i] = graph.Add (graph.MatMul (Xs [i], W), b);
					}
				}
				var stacked = graph.Concat (graph.Const (0), products);
				Mnist mnist = new Mnist ();
				mnist.ReadDataSets ("/tmp");
				int batchSize = 1000;
				for (int i = 0; i < 100; i++)
				{
					var reader = mnist.GetTrainReader ();
					(var trainX, var trainY) = reader.NextBatch (batchSize);
					var outputTensors = session.Run (new TFOutput [] { X }, new TFTensor [] { new TFTensor (trainX) }, new TFOutput [] { stacked });
					Assert.Equal (1000, outputTensors [0].Shape [0]);
					Assert.Equal (500, outputTensors [0].Shape [1]);
				}

			}
		}

		[Fact]
		public void ConstructBoolTensor ()
		{
			bool value = true;
			using (var tensor = new TFTensor (value))
			{
				Assert.Equal (TFDataType.Bool, tensor.TensorType);
				Assert.Equal (0, tensor.NumDims);
				Assert.Equal (new long [0], tensor.Shape);
				Assert.Equal ((uint)sizeof (bool), tensor.TensorByteSize.ToUInt32 ());
				Assert.Equal (value, tensor.GetValue ());
			}
		}

		[Fact]
		public void ConstructByteTensor ()
		{
			byte value = 123;
			using (var tensor = new TFTensor (value))
			{
				Assert.Equal (TFDataType.UInt8, tensor.TensorType);
				Assert.Equal (0, tensor.NumDims);
				Assert.Equal (new long [0], tensor.Shape);
				Assert.Equal ((uint)sizeof (byte), tensor.TensorByteSize.ToUInt32 ());
				Assert.Equal (value, tensor.GetValue ());
			}
		}

		[Fact]
		public void ConstructSignedByteTensor ()
		{
			sbyte value = 123;
			using (var tensor = new TFTensor (value))
			{
				Assert.Equal (TFDataType.Int8, tensor.TensorType);
				Assert.Equal (0, tensor.NumDims);
				Assert.Equal (new long [0], tensor.Shape);
				Assert.Equal ((uint)sizeof (sbyte), tensor.TensorByteSize.ToUInt32 ());
				Assert.Equal (value, tensor.GetValue ());
			}
		}

		[Fact]
		public void ConstructShortTensor ()
		{
			short value = 123;
			using (var tensor = new TFTensor (value))
			{
				Assert.Equal (TFDataType.Int16, tensor.TensorType);
				Assert.Equal (0, tensor.NumDims);
				Assert.Equal (new long [0], tensor.Shape);
				Assert.Equal ((uint)sizeof (short), tensor.TensorByteSize.ToUInt32 ());
				Assert.Equal (value, tensor.GetValue ());
			}
		}

		[Fact]
		public void ConstructUnsignedShortTensor ()
		{
			ushort value = 123;
			using (var tensor = new TFTensor (value))
			{
				Assert.Equal (TFDataType.UInt16, tensor.TensorType);
				Assert.Equal (0, tensor.NumDims);
				Assert.Equal (new long [0], tensor.Shape);
				Assert.Equal ((uint)sizeof (ushort), tensor.TensorByteSize.ToUInt32 ());
				Assert.Equal (value, tensor.GetValue ());
			}
		}

		[Fact]
		public void ConstructIntTensor ()
		{
			int value = 123;
			using (var tensor = new TFTensor (value))
			{
				Assert.Equal (TFDataType.Int32, tensor.TensorType);
				Assert.Equal (0, tensor.NumDims);
				Assert.Equal (new long [0], tensor.Shape);
				Assert.Equal ((uint)sizeof (int), tensor.TensorByteSize.ToUInt32 ());
				Assert.Equal (value, tensor.GetValue ());
			}
		}

		[Fact]
		public void ConstructLongTensor ()
		{
			long value = 123L;
			using (var tensor = new TFTensor (value))
			{
				Assert.Equal (TFDataType.Int64, tensor.TensorType);
				Assert.Equal (0, tensor.NumDims);
				Assert.Equal (new long [0], tensor.Shape);
				Assert.Equal ((uint)sizeof (long), tensor.TensorByteSize.ToUInt32 ());
				Assert.Equal (value, tensor.GetValue ());
			}
		}

		[Fact]
		public void ConstructComplexTensor ()
		{
			Complex value = new Complex (1, 2);
			using (var tensor = new TFTensor (value))
			{
				Assert.Equal (TFDataType.Complex128, tensor.TensorType);
				Assert.Equal (0, tensor.NumDims);
				Assert.Equal (new long [0], tensor.Shape);
				Assert.Equal (16u, tensor.TensorByteSize.ToUInt32 ());
				Assert.Equal (value, tensor.GetValue ());
			}
		}

		[Fact]
		public void ConstructFloatTensor ()
		{
			float value = 123.456f;
			using (var tensor = new TFTensor (value))
			{
				Assert.Equal (TFDataType.Float, tensor.TensorType);
				Assert.Equal (0, tensor.NumDims);
				Assert.Equal (new long [0], tensor.Shape);
				Assert.Equal ((uint)sizeof (float), tensor.TensorByteSize.ToUInt32 ());
				Assert.Equal (value, tensor.GetValue ());
			}
		}

		[Fact]
		public void ConstructDoubleTensor ()
		{
			double value = 123.456;
			using (var tensor = new TFTensor (value))
			{
				Assert.Equal (TFDataType.Double, tensor.TensorType);
				Assert.Equal (0, tensor.NumDims);
				Assert.Equal (new long [0], tensor.Shape);
				Assert.Equal ((uint)sizeof (double), tensor.TensorByteSize.ToUInt32 ());
				Assert.Equal (value, tensor.GetValue ());
			}
		}

		[Fact]
		public void ConstructBoolArrayTensor ()
		{
			var array = new [] { true, false };
			using (var tensor = new TFTensor (array))
			{
				Assert.Equal (TFDataType.Bool, tensor.TensorType);
				Assert.Equal (array.Rank, tensor.NumDims);
				Assert.Equal (array.Length, tensor.GetTensorDimension (0));
				Assert.Equal (new long [] { array.Length }, tensor.Shape);
				Assert.Equal ((uint)sizeof (bool) * array.Length, tensor.TensorByteSize.ToUInt32 ());
				Assert.Equal (array, tensor.GetValue ());
			}
		}

		[Fact]
		public void ConstructByteArrayTensor ()
		{
			var array = new byte [] { 123, 234 };
			using (var tensor = new TFTensor (array))
			{
				Assert.Equal (TFDataType.UInt8, tensor.TensorType);
				Assert.Equal (array.Rank, tensor.NumDims);
				Assert.Equal (array.Length, tensor.GetTensorDimension (0));
				Assert.Equal (new long [] { array.Length }, tensor.Shape);
				Assert.Equal ((uint)sizeof (byte) * array.Length, tensor.TensorByteSize.ToUInt32 ());
				Assert.Equal (array, tensor.GetValue ());
			}
		}

		[Fact]
		public void ConstructSignedByteArrayTensor ()
		{
			var array = new sbyte [] { 123, -123 };
			using (var tensor = new TFTensor (array))
			{
				Assert.Equal (TFDataType.Int8, tensor.TensorType);
				Assert.Equal (array.Rank, tensor.NumDims);
				Assert.Equal (array.Length, tensor.GetTensorDimension (0));
				Assert.Equal (new long [] { array.Length }, tensor.Shape);
				Assert.Equal ((uint)sizeof (sbyte) * array.Length, tensor.TensorByteSize.ToUInt32 ());
				Assert.Equal (array, tensor.GetValue ());
			}
		}

		[Fact]
		public void ConstructShortArrayTensor ()
		{
			var array = new short [] { 123, 234 };
			using (var tensor = new TFTensor (array))
			{
				Assert.Equal (TFDataType.Int16, tensor.TensorType);
				Assert.Equal (array.Rank, tensor.NumDims);
				Assert.Equal (array.Length, tensor.GetTensorDimension (0));
				Assert.Equal (new long [] { array.Length }, tensor.Shape);
				Assert.Equal ((uint)sizeof (short) * array.Length, tensor.TensorByteSize.ToUInt32 ());
				Assert.Equal (array, tensor.GetValue ());
			}
		}

		[Fact]
		public void ConstructUnsignedShortArrayTensor ()
		{
			var array = new ushort [] { 123, 234 };
			using (var tensor = new TFTensor (array))
			{
				Assert.Equal (TFDataType.UInt16, tensor.TensorType);
				Assert.Equal (array.Rank, tensor.NumDims);
				Assert.Equal (array.Length, tensor.GetTensorDimension (0));
				Assert.Equal (new long [] { array.Length }, tensor.Shape);
				Assert.Equal ((uint)sizeof (ushort) * array.Length, tensor.TensorByteSize.ToUInt32 ());
				Assert.Equal (array, tensor.GetValue ());
			}
		}

		[Fact]
		public void ConstructIntArrayTensor ()
		{
			var array = new [] { 123, 234 };
			using (var tensor = new TFTensor (array))
			{
				Assert.Equal (TFDataType.Int32, tensor.TensorType);
				Assert.Equal (array.Rank, tensor.NumDims);
				Assert.Equal (array.Length, tensor.GetTensorDimension (0));
				Assert.Equal (new long [] { array.Length }, tensor.Shape);
				Assert.Equal ((uint)sizeof (int) * array.Length, tensor.TensorByteSize.ToUInt32 ());
				Assert.Equal (array, tensor.GetValue ());
			}
		}

		[Fact]
		public void ConstructMultiDimIntArrayTensor ()
		{
			var array = new [,] { { 123, 456 } };
			using (var tensor = new TFTensor (array))
			{
				Assert.Equal (TFDataType.Int32, tensor.TensorType);
				Assert.Equal (array.Rank, tensor.NumDims);
				Assert.Equal (array.GetLength (0), tensor.GetTensorDimension (0));
				Assert.Equal (array.GetLength (1), tensor.GetTensorDimension (1));
				Assert.Equal (new long [] { array.GetLength (0), array.GetLength (1) }, tensor.Shape);
				Assert.Equal ((uint)sizeof (int) * array.Length, tensor.TensorByteSize.ToUInt32 ());
				Assert.Equal (array, tensor.GetValue ());
			}
		}

		[Fact]
		public void ConstructJaggedIntArrayTensor ()
		{
			var jagged = new [] { new [] { 123, 456 } };
			var array = new [,] { { 123, 456 } };
			using (var tensor = new TFTensor (jagged))
			{
				Assert.Equal (TFDataType.Int32, tensor.TensorType);
				Assert.Equal (2, tensor.NumDims);
				Assert.Equal (array.GetLength (0), tensor.GetTensorDimension (0));
				Assert.Equal (array.GetLength (1), tensor.GetTensorDimension (1));
				Assert.Equal (new long [] { array.GetLength (0), array.GetLength (1) }, tensor.Shape);
				Assert.Equal ((uint)sizeof (int) * array.Length, tensor.TensorByteSize.ToUInt32 ());
				Assert.Equal (array, tensor.GetValue ());
			}
		}

		[Fact]
		public void ConstructLongArrayTensor ()
		{
			var array = new [] { 123L, 234L };
			using (var tensor = new TFTensor (array))
			{
				Assert.Equal (TFDataType.Int64, tensor.TensorType);
				Assert.Equal (array.Rank, tensor.NumDims);
				Assert.Equal (array.Length, tensor.GetTensorDimension (0));
				Assert.Equal (new long [] { array.Length }, tensor.Shape);
				Assert.Equal ((uint)sizeof (long) * array.Length, tensor.TensorByteSize.ToUInt32 ());
				Assert.Equal (array, tensor.GetValue ());
			}
		}

		[Fact]
		public void ConstrucComplexArrayTensor()
		{
			var array = new[] { new Complex(1, 2), new Complex(2, -1) };
			using (var tensor = new TFTensor (array))
			{
				Assert.Equal (TFDataType.Complex128, tensor.TensorType);
				Assert.Equal (array.Rank, tensor.NumDims);
				Assert.Equal (array.Length, tensor.GetTensorDimension (0));
				Assert.Equal (new long [] { array.Length }, tensor.Shape);
				Assert.Equal (16u * array.Length, tensor.TensorByteSize.ToUInt32 ());
				Assert.Equal (array, tensor.GetValue ());
			}
		}

		[Fact]
		public void ConstructFloatArrayTensor ()
		{
			var array = new [] { 123.456f, 234.567f };
			using (var tensor = new TFTensor (array))
			{
				Assert.Equal (TFDataType.Float, tensor.TensorType);
				Assert.Equal (array.Rank, tensor.NumDims);
				Assert.Equal (array.Length, tensor.GetTensorDimension (0));
				Assert.Equal (new long [] { array.Length }, tensor.Shape);
				Assert.Equal ((uint)sizeof (float) * array.Length, tensor.TensorByteSize.ToUInt32 ());
				Assert.Equal (array, tensor.GetValue ());
			}
		}

		[Fact]
		public void ConstructDoubleArrayTensor ()
		{
			var array = new [] { 123.456, 234.567 };
			using (var tensor = new TFTensor (array))
			{
				Assert.Equal (TFDataType.Double, tensor.TensorType);
				Assert.Equal (array.Rank, tensor.NumDims);
				Assert.Equal (array.Length, tensor.GetTensorDimension (0));
				Assert.Equal (new long [] { array.Length }, tensor.Shape);
				Assert.Equal ((uint)sizeof (double) * array.Length, tensor.TensorByteSize.ToUInt32 ());
				Assert.Equal (array, tensor.GetValue ());
			}
		}
<<<<<<< HEAD

		[Fact]
		public void SetArrayTensor ()
		{
			using (var tensor = new TFTensor (new [] { 123, 456 }))
			{
				tensor.SetValue (new [] { 234, 567 });
				Assert.Equal ((uint)sizeof (int) * 2, tensor.TensorByteSize.ToUInt32 ());
				Assert.Equal (new [] { 234, 567 }, tensor.GetValue ());
			}
		}

		[Fact]
		public void SetMultiDimArrayTensor ()
		{
			using (var tensor = new TFTensor (new [,] { { 123, 456 } }))
			{
				tensor.SetValue (new [,] { { 234, 567 } });
				Assert.Equal ((uint)sizeof (int) * 2, tensor.TensorByteSize.ToUInt32 ());
				Assert.Equal (new [,] { { 234, 567 } }, tensor.GetValue ());
			}
		}

		[Fact]
		public void SetMultiDimArrayTensorWithJagged ()
		{
			using (var tensor = new TFTensor (new [,] { { 123, 456 } }))
			{
				tensor.SetValue (new [] { new [] { 234, 567 } });
				Assert.Equal ((uint)sizeof (int) * 2, tensor.TensorByteSize.ToUInt32 ());
				Assert.Equal (new [,] { { 234, 567 } }, tensor.GetValue ());

			}
		}

		[Fact]
		public void SetJaggedArrayTensor ()
		{
			using (var tensor = new TFTensor (new [] { new [] { 123, 456 } }))
			{
				tensor.SetValue (new [] { new [] { 234, 567 } });
				Assert.Equal ((uint)sizeof (int) * 2, tensor.TensorByteSize.ToUInt32 ());
				Assert.Equal (new [,] { { 234, 567 } }, tensor.GetValue ());
			}
		}

		[Fact]
		public void SetBoolTensor ()
		{
			using (var tensor = new TFTensor (true))
			{
				tensor.SetValue (false);
				Assert.Equal ((uint)sizeof (bool), tensor.TensorByteSize.ToUInt32 ());
				Assert.Equal (false, tensor.GetValue ());
			}
		}

		[Fact]
		public void SetByteTensor ()
		{
			using (var tensor = new TFTensor ((byte)123))
			{

				tensor.SetValue ((byte)234);
				Assert.Equal ((uint)sizeof (byte), tensor.TensorByteSize.ToUInt32 ());
				Assert.Equal ((byte)234, tensor.GetValue ());
			}
		}

		[Fact]
		public void SetSignedByteTensor ()
		{
			using (var tensor = new TFTensor ((sbyte)123))
			{
				tensor.SetValue ((sbyte)-123);
				Assert.Equal ((uint)sizeof (sbyte), tensor.TensorByteSize.ToUInt32 ());
				Assert.Equal ((sbyte)-123, tensor.GetValue ());
			}
		}

		[Fact]
		public void SetShortTensor ()
		{
			using (var tensor = new TFTensor ((short)123))
			{
				tensor.SetValue ((short)234);
				Assert.Equal ((uint)sizeof (short), tensor.TensorByteSize.ToUInt32 ());
				Assert.Equal ((short)234, tensor.GetValue ());
			}
		}

		[Fact]
		public void SetUnsignedShortTensor ()
		{
			using (var tensor = new TFTensor ((ushort)123))
			{
				tensor.SetValue ((ushort)234);
				Assert.Equal ((uint)sizeof (ushort), tensor.TensorByteSize.ToUInt32 ());
				Assert.Equal ((ushort)234, tensor.GetValue ());
			}
		}

		[Fact]
		public void SetIntTensor ()
		{
			using (var tensor = new TFTensor (123))
			{
				tensor.SetValue (234);
				Assert.Equal ((uint)sizeof (int), tensor.TensorByteSize.ToUInt32 ());
				Assert.Equal (234, tensor.GetValue ());
			}
		}

		[Fact]
		public void SetLongTensor ()
		{
			using (var tensor = new TFTensor (123L))
			{
				tensor.SetValue (234L);
				Assert.Equal ((uint)sizeof (long), tensor.TensorByteSize.ToUInt32 ());
				Assert.Equal (234L, tensor.GetValue ());
			}
		}

		[Fact]
		public void SetComplexTensor ()
		{
			using (var tensor = new TFTensor (new Complex (1, 2)))
			{
				tensor.SetValue (new Complex (2, -1));
				Assert.Equal ((uint)16, tensor.TensorByteSize.ToUInt32 ());
				Assert.Equal (new Complex (2, -1), tensor.GetValue ());
			}
		}

		[Fact]
		public void SetFloatTensor ()
		{
			using (var tensor = new TFTensor (123.456f))
			{

				tensor.SetValue (234.567f);
				Assert.Equal ((uint)sizeof (float), tensor.TensorByteSize.ToUInt32 ());
				Assert.Equal (234.567f, tensor.GetValue ());
			}
		}

		[Fact]
		public void SetDoubleTensor ()
		{
			using (var tensor = new TFTensor (123.456))
			{
				tensor.SetValue (234.567);
				Assert.Equal ((uint)sizeof (double), tensor.TensorByteSize.ToUInt32 ());
				Assert.Equal (234.567, tensor.GetValue ());
			}
		}

		[Fact]
		public void SetTensorWithWrongType ()
		{
			using (var tensor = new TFTensor (123))
			{
				var exception = Assert.Throws<ArgumentException> (() => tensor.SetValue ((ushort)234));
				Assert.Equal ("The tensor is of type Int32, not UInt16", exception.Message);
			}
		}

		[Fact]
		public void SetArrayTensorWithSimple ()
		{
			using (var tensor = new TFTensor (new [] { 123 }))
			{
				var exception = Assert.Throws<ArgumentException> (() => tensor.SetValue (234));
				Assert.Equal ("This tensor is an array tensor, not a simple tensor", exception.Message);
			}
		}

		[Fact]
		public void SetArrayTensorWithWrongDimensions ()
		{
			using (var tensor = new TFTensor (new [,] { { 123 } }))
			{
				var exception = Assert.Throws<ArgumentException> (() => tensor.SetValue (new [] { 234 }));
				Assert.Equal ("This tensor has 2 dimensions, the given array has 1", exception.Message);
			}
		}

		[Fact]
		public void SetArrayTensorWithWrongLength ()
		{
			using (var tensor = new TFTensor (new [,] { { 123 } }))
			{
				var exception = Assert.Throws<ArgumentException> (() => tensor.SetValue (new [,] { { 234, 567 } }));
				Assert.Equal ("This tensor has shape [1,1], the given array has shape [1,2]", exception.Message);
			}
		}

		[Fact]
		public void SetJaggedArrayTensorWithWrongDimensions ()
		{
			using (var tensor = new TFTensor (new [] { new [] { 123 } }))
			{
				var exception = Assert.Throws<ArgumentException> (() => tensor.SetValue (new [] { new [] { new [] { 234 } } }));
				Assert.Equal ("This tensor has 2 dimensions, the given array has 3", exception.Message);
			}
		}

		[Fact]
		public void SetJaggedArrayTensorWithWrongLength ()
		{
			using (var tensor = new TFTensor (new [] { new [] { 123 } }))
			{
				var exception = Assert.Throws<ArgumentException> (() => tensor.SetValue (new [] { new [] { 234, 567 } }));
				Assert.Equal ("This tensor has shape [1,1], given array has shape [1,2]", exception.Message);
			}
		}

		private static IEnumerable<object []> checkShapeData ()
		{
			yield return new object [] { new [] { 123 }, new [] { 234 }, null };
			yield return new object [] { new [] { 123 }, new [,] { { 234 } }, "This tensor has 1 dimensions, the given array has 2" };
			yield return new object [] { new [] { 123 }, new [] { 234, 567 }, "This tensor has shape [1], the given array has shape [2]" };

			yield return new object [] { new [] { 123, 456 }, new [] { 234, 567 }, null };
			yield return new object [] { new [] { 123, 456 }, new [,] { { 234, 567 } }, "This tensor has 1 dimensions, the given array has 2" };
			yield return new object [] { new [] { 123, 456 }, new [] { 234 }, "This tensor has shape [2], the given array has shape [1]" };

			yield return new object [] { new [,] { { 123 } }, new [,] { { 234 } }, null };
			yield return new object [] { new [,] { { 123 } }, new [] { 234 }, "This tensor has 2 dimensions, the given array has 1" };
			yield return new object [] { new [,] { { 123 } }, new [,] { { 234, 567 } }, "This tensor has shape [1,1], the given array has shape [1,2]" };

			yield return new object [] { new [,] { { 123, 456 }, { 789, 012 } }, new [,] { { 234, 567 }, { 890, 123 } }, null };
			yield return new object [] { new [,] { { 123, 456 }, { 789, 012 } }, new [] { 234, 567 }, "This tensor has 2 dimensions, the given array has 1" };
			yield return new object [] { new [,] { { 123, 456 }, { 789, 012 } }, new [,] { { 234 }, { 890 } }, "This tensor has shape [2,2], the given array has shape [2,1]" };
		}

		[Theory]
		[MemberData (nameof (checkShapeData))]
		public void CheckShape (Array tensorArray, Array checkArray, String expected)
		{
			using (var tensor = new TFTensor (tensorArray))
				AssertCheck (() => tensor.CheckShape (checkArray), expected);
		}

		[Fact]
		public void CheckShapeOnSimpleTensor ()
		{
			using (var tensor = new TFTensor (123))
			{
				var exception = Assert.Throws<ArgumentException> (() => tensor.CheckShape (new [] { 123 }));
				Assert.Equal ("This tensor has 0 dimensions, the given array has 1", exception.Message);
			}
		}

		private static IEnumerable<object []> checkSimpleDataTypeData ()
		{
			yield return new object [] { typeof (int), null };
			yield return new object [] { typeof (short), "The tensor is of type Int32, not Int16" };
			yield return new object [] { typeof (byte), "The tensor is of type Int32, not UInt8" };
		}

		[Theory]
		[MemberData (nameof (checkSimpleDataTypeData))]
		public void CheckSimpleDataType (Type type, String expected)
		{
			using (var tensor = new TFTensor (123))
				AssertCheck(() => tensor.CheckSimpleDataType (type), expected);
		}

		[Fact]
		public void CheckSimpleDataTypeWithArray ()
		{
			using (var tensor = new TFTensor (123))
			{
				var exception = Assert.Throws<InvalidOperationException> (() => tensor.CheckSimpleDataType (typeof (Array)));
				Assert.Equal ("An array is not a simple type, use CheckDataTypeAndSize(Type type, long length)", exception.Message);
			}
		}

		[Fact]
		public void CheckSimpleDataTypeOnArrayTensor ()
		{
			using (var tensor = new TFTensor (new [] { 123 }))
			{
				var exception = Assert.Throws<ArgumentException> (() => tensor.CheckSimpleDataType (typeof (int)));
				Assert.Equal ("This tensor is an array tensor, not a simple tensor", exception.Message);
			}
		}

		private static IEnumerable<object []> checkDataTypeAndSizeData ()
		{
			yield return new object [] { new TFTensor (123), typeof (int), 1, null };
			yield return new object [] { new TFTensor (123), typeof (short), 1, "The tensor is of type Int32, not Int16" };
			yield return new object [] { new TFTensor (123), typeof (byte), 1, "The tensor is of type Int32, not UInt8" };
			yield return new object [] { new TFTensor (new [] { 123 }), typeof (int), 1, null };
			yield return new object [] { new TFTensor (new [] { 123, 456 }), typeof (int), 2, null };
			yield return new object [] { new TFTensor (new [] { 123, 456, 789 }), typeof (int), 2, "The tensor is of size 12, not 8" };
			yield return new object [] { new TFTensor (new short [] { 123 }), typeof (ushort), 1, "The tensor is of type Int16, not UInt16" };
		}

		[Theory]
		[MemberData (nameof (checkDataTypeAndSizeData))]
		public void CheckDataTypeAndSize (TFTensor tensor, Type type, long length, String expected)
		{
			using (tensor)
				AssertCheck(() => tensor.CheckDataTypeAndSize(type, length), expected);
		}

		public void AssertCheck (Action check, string expected)
		{
			if (expected == null)
			{
				check ();
			}
			else
			{
				var exception = Assert.Throws<ArgumentException> (check);
				Assert.Equal (expected, exception.Message);
			}
		}
=======
>>>>>>> cbe7c337
	}
}<|MERGE_RESOLUTION|>--- conflicted
+++ resolved
@@ -476,7 +476,6 @@
 				Assert.Equal (array, tensor.GetValue ());
 			}
 		}
-<<<<<<< HEAD
 
 		[Fact]
 		public void SetArrayTensor ()
@@ -798,7 +797,5 @@
 				Assert.Equal (expected, exception.Message);
 			}
 		}
-=======
->>>>>>> cbe7c337
 	}
 }