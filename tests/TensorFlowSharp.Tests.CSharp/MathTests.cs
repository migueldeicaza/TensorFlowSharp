﻿using System;
using System.Collections.Generic;
<<<<<<< HEAD
=======
using System.Linq;
using System.Text;
using System.Threading.Tasks;
>>>>>>> 10ed7680
using TensorFlow;
using Xunit;

namespace TensorFlowSharp.Tests.CSharp
{
	public class MathTests
	{
		[Fact]
		public void Should_CalculateTanhGrad_Correctly ()
		{
			using (TFGraph graph = new TFGraph ())
			using (TFSession session = new TFSession (graph)) 
			{

				TFOutput x = graph.Const (new TFTensor (0.7));
				TFOutput y = graph.Tanh (x);
				TFOutput dy = graph.Const (new TFTensor (new [] { 1.0 }));
				TFOutput grad = graph.TanhGrad (y, dy);

				TFTensor [] result = session.Run (new TFOutput [] { }, new TFTensor [] { }, new [] { grad });

				double value = (double)result [0].GetValue ();
				Assert.Equal (0.634739589982459, value, 15);
			}
		}

		private static IEnumerable<object []> reduceMeanData ()
		{
			// Example from https://www.tensorflow.org/api_docs/python/tf/reduce_mean
			// # 'x' is [[1., 1.]
			// #         [2., 2.]]
			//  tf.reduce_mean (x) ==> 1.5
			//  tf.reduce_mean (x, 0) ==> [1.5, 1.5]
			// 	tf.reduce_mean (x, 1) ==> [1., 2.]

			var x = new double [,] { { 1, 1 },
									 { 2, 2 } };

			yield return new object [] { x, null, 1.5 };
			yield return new object [] { x, 0, new double [] { 1.5, 1.5 } };
			yield return new object [] { x, 1, new double [] { 1, 2 } };
		}

		[Theory]
		[MemberData (nameof (reduceMeanData))]
		public void Should_ReduceMean (double [,] input, int? axis, object expected)
		{
			using (var graph = new TFGraph ())
			using (var session = new TFSession (graph)) {
				var tinput = graph.Placeholder (TFDataType.Double, new TFShape (2, 2));

				TFTensor [] result;
				if (axis != null) {
					var taxis = graph.Const (axis.Value);
					TFOutput y = graph.ReduceMean (tinput, taxis);
					result = session.Run (new [] { tinput, taxis }, new TFTensor [] { input, axis }, new [] { y });

					double [] actual = (double [])result [0].GetValue ();
					TestUtils.MatrixEqual (expected, actual, precision: 8);
				} else {
					TFOutput y = graph.ReduceMean (tinput, axis: null);
					result = session.Run (new [] { tinput }, new TFTensor [] { input }, new [] { y });

					double actual = (double)result [0].GetValue ();
					TestUtils.MatrixEqual (expected, actual, precision: 8);
				}
			}
		}
<<<<<<< HEAD



		private static IEnumerable<object []> sigmoidCrossEntropyData ()
		{
			yield return new object [] { new [] { 1.0, 0.0, 1.0, 1.0 }, new [] { 1.0, 0.0, 1.0, 1.0 }, new [] { 0.31326168751822281, 0.69314718055994529, 0.31326168751822281, 0.31326168751822281 } };
			yield return new object [] { new [] { 1.0, 0.0, 1.0, 1.0 }, new [] { -0.2, 4.2, 0.0, 0.0 }, new [] { 0.79813886938159184, 4.2148842546719187, 0.69314718055994529, 0.69314718055994529 } };
			yield return new object [] { new [] { 1.0, 0.0 }, new [] { -2.1, -2, -4, 3.0 }, null };
		}

		[Theory]
		[MemberData (nameof (sigmoidCrossEntropyData))]
		public void Should_SigmoidCrossEntropyWithLogits (double [] labels, double [] logits, double [] expected) 
		{
			using (var graph = new TFGraph ())
			using (var session = new TFSession (graph)) {
				var tlabels = graph.Placeholder (TFDataType.Double, new TFShape (2, 2));
				var tlogits = graph.Placeholder (TFDataType.Double, new TFShape (2, 2));

				TFOutput y = graph.SigmoidCrossEntropyWithLogits (tlabels, tlogits);

				if (expected != null) {
					TFTensor [] result = session.Run (new [] { tlabels, tlogits }, new TFTensor [] { labels, logits }, new [] { y });

					double [] actual = (double [])result [0].GetValue ();
					TestUtils.MatrixEqual (expected, actual, precision: 8);
				} else {
					Assert.Throws<TFException> (() => session.Run (new [] { tlabels, tlogits }, new TFTensor [] { labels, logits }, new [] { y }));
				}
			}
		}
=======
>>>>>>> 10ed7680
	}
}<|MERGE_RESOLUTION|>--- conflicted
+++ resolved
@@ -1,11 +1,8 @@
 ﻿using System;
 using System.Collections.Generic;
-<<<<<<< HEAD
-=======
 using System.Linq;
 using System.Text;
 using System.Threading.Tasks;
->>>>>>> 10ed7680
 using TensorFlow;
 using Xunit;
 
@@ -74,9 +71,6 @@
 				}
 			}
 		}
-<<<<<<< HEAD
-
-
 
 		private static IEnumerable<object []> sigmoidCrossEntropyData ()
 		{
@@ -106,7 +100,6 @@
 				}
 			}
 		}
-=======
->>>>>>> 10ed7680
+
 	}
 }